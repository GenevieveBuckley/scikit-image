import six
import math
import warnings
import numpy as np
from scipy import ndimage, spatial

from skimage._shared.utils import get_bound_method_class, safe_as_int
from skimage.util import img_as_float
from ._warps_cy import _warp_fast


class GeometricTransform(object):
    """Perform geometric transformations on a set of coordinates.

    """
    def __call__(self, coords):
        """Apply forward transformation.

        Parameters
        ----------
        coords : (N, 2) array
            Source coordinates.

        Returns
        -------
        coords : (N, 2) array
            Transformed coordinates.

        """
        raise NotImplementedError()

    def inverse(self, coords):
        """Apply inverse transformation.

        Parameters
        ----------
        coords : (N, 2) array
            Source coordinates.

        Returns
        -------
        coords : (N, 2) array
            Transformed coordinates.

        """
        raise NotImplementedError()

    def residuals(self, src, dst):
        """Determine residuals of transformed destination coordinates.

        For each transformed source coordinate the euclidean distance to the
        respective destination coordinate is determined.

        Parameters
        ----------
        src : (N, 2) array
            Source coordinates.
        dst : (N, 2) array
            Destination coordinates.

        Returns
        -------
        residuals : (N, ) array
            Residual for coordinate.

        """

        return np.sqrt(np.sum((self(src) - dst)**2, axis=1))

    def __add__(self, other):
        """Combine this transformation with another.

        """
        raise NotImplementedError()


class ProjectiveTransform(GeometricTransform):
    """Matrix transformation.

    Apply a projective transformation (homography) on coordinates.

    For each homogeneous coordinate :math:`\mathbf{x} = [x, y, 1]^T`, its
    target position is calculated by multiplying with the given matrix,
    :math:`H`, to give :math:`H \mathbf{x}`::

      [[a0 a1 a2]
       [b0 b1 b2]
       [c0 c1 1 ]].

    E.g., to rotate by theta degrees clockwise, the matrix should be::

      [[cos(theta) -sin(theta) 0]
       [sin(theta)  cos(theta) 0]
       [0            0         1]]

    or, to translate x by 10 and y by 20::

      [[1 0 10]
       [0 1 20]
       [0 0 1 ]].

    Parameters
    ----------
    matrix : (3, 3) array, optional
        Homogeneous transformation matrix.

    Attributes
    ----------
    params : (3, 3) array
        Homogeneous transformation matrix.

    """

    _coeffs = range(8)

    def __init__(self, matrix=None):
        if matrix is None:
            # default to an identity transform
            matrix = np.eye(3)
        if matrix.shape != (3, 3):
            raise ValueError("invalid shape of transformation matrix")
        self.params = matrix

    @property
    def _matrix(self):
        warnings.warn('`_matrix` attribute is deprecated, '
                      'use `params` instead.')
        return self.params

    @property
    def _inv_matrix(self):
        return np.linalg.inv(self.params)

    def _apply_mat(self, coords, matrix):
        coords = np.array(coords, copy=False, ndmin=2)

        x, y = np.transpose(coords)
        src = np.vstack((x, y, np.ones_like(x)))
        dst = np.dot(src.transpose(), matrix.transpose())

        # rescale to homogeneous coordinates
        dst[:, 0] /= dst[:, 2]
        dst[:, 1] /= dst[:, 2]

        return dst[:, :2]

    def __call__(self, coords):
        return self._apply_mat(coords, self.params)

    def inverse(self, coords):
        """Apply inverse transformation.

        Parameters
        ----------
        coords : (N, 2) array
            Source coordinates.

        Returns
        -------
        coords : (N, 2) array
            Transformed coordinates.

        """
        return self._apply_mat(coords, self._inv_matrix)

    def estimate(self, src, dst):
        """Set the transformation matrix with the explicit transformation
        parameters.

        You can determine the over-, well- and under-determined parameters
        with the total least-squares method.

        Number of source and destination coordinates must match.

        The transformation is defined as::

            X = (a0*x + a1*y + a2) / (c0*x + c1*y + 1)
            Y = (b0*x + b1*y + b2) / (c0*x + c1*y + 1)

        These equations can be transformed to the following form::

            0 = a0*x + a1*y + a2 - c0*x*X - c1*y*X - X
            0 = b0*x + b1*y + b2 - c0*x*Y - c1*y*Y - Y

        which exist for each set of corresponding points, so we have a set of
        N * 2 equations. The coefficients appear linearly so we can write
        A x = 0, where::

            A   = [[x y 1 0 0 0 -x*X -y*X -X]
                   [0 0 0 x y 1 -x*Y -y*Y -Y]
                    ...
                    ...
                  ]
            x.T = [a0 a1 a2 b0 b1 b2 c0 c1 c3]

        In case of total least-squares the solution of this homogeneous system
        of equations is the right singular vector of A which corresponds to the
        smallest singular value normed by the coefficient c3.

        In case of the affine transformation the coefficients c0 and c1 are 0.
        Thus the system of equations is::

            A   = [[x y 1 0 0 0 -X]
                   [0 0 0 x y 1 -Y]
                    ...
                    ...
                  ]
            x.T = [a0 a1 a2 b0 b1 b2 c3]

        Parameters
        ----------
        src : (N, 2) array
            Source coordinates.
        dst : (N, 2) array
            Destination coordinates.

        """
        xs = src[:, 0]
        ys = src[:, 1]
        xd = dst[:, 0]
        yd = dst[:, 1]
        rows = src.shape[0]

        # params: a0, a1, a2, b0, b1, b2, c0, c1
        A = np.zeros((rows * 2, 9))
        A[:rows, 0] = xs
        A[:rows, 1] = ys
        A[:rows, 2] = 1
        A[:rows, 6] = - xd * xs
        A[:rows, 7] = - xd * ys
        A[rows:, 3] = xs
        A[rows:, 4] = ys
        A[rows:, 5] = 1
        A[rows:, 6] = - yd * xs
        A[rows:, 7] = - yd * ys
        A[:rows, 8] = xd
        A[rows:, 8] = yd

        # Select relevant columns, depending on params
        A = A[:, list(self._coeffs) + [8]]

        _, _, V = np.linalg.svd(A)

        H = np.zeros((3, 3))
        # solution is right singular vector that corresponds to smallest
        # singular value
        H.flat[list(self._coeffs) + [8]] = - V[-1, :-1] / V[-1, -1]
        H[2, 2] = 1

        self.params = H

    def __add__(self, other):
        """Combine this transformation with another.

        """
        if isinstance(other, ProjectiveTransform):
            # combination of the same types result in a transformation of this
            # type again, otherwise use general projective transformation
            if type(self) == type(other):
                tform = self.__class__
            else:
                tform = ProjectiveTransform
            return tform(other.params.dot(self.params))
        else:
            raise TypeError("Cannot combine transformations of differing "
                            "types.")


class AffineTransform(ProjectiveTransform):

    """2D affine transformation of the form::

        X = a0*x + a1*y + a2 =
          = sx*x*cos(rotation) - sy*y*sin(rotation + shear) + a2

        Y = b0*x + b1*y + b2 =
          = sx*x*sin(rotation) + sy*y*cos(rotation + shear) + b2

    where ``sx`` and ``sy`` are zoom factors in the x and y directions,
    and the homogeneous transformation matrix is::

        [[a0  a1  a2]
         [b0  b1  b2]
         [0   0    1]]

    Parameters
    ----------
    matrix : (3, 3) array, optional
        Homogeneous transformation matrix.
    scale : (sx, sy) as array, list or tuple, optional
        Scale factors.
    rotation : float, optional
        Rotation angle in counter-clockwise direction as radians.
    shear : float, optional
        Shear angle in counter-clockwise direction as radians.
    translation : (tx, ty) as array, list or tuple, optional
        Translation parameters.

    Attributes
    ----------
    params : (3, 3) array
        Homogeneous transformation matrix.

    """

    _coeffs = range(6)

    def __init__(self, matrix=None, scale=None, rotation=None, shear=None,
                 translation=None):
        params = any(param is not None
                     for param in (scale, rotation, shear, translation))

        if params and matrix is not None:
            raise ValueError("You cannot specify the transformation matrix and"
                             " the implicit parameters at the same time.")
        elif matrix is not None:
            if matrix.shape != (3, 3):
                raise ValueError("Invalid shape of transformation matrix.")
            self.params = matrix
        elif params:
            if scale is None:
                scale = (1, 1)
            if rotation is None:
                rotation = 0
            if shear is None:
                shear = 0
            if translation is None:
                translation = (0, 0)

            sx, sy = scale
            self.params = np.array([
                [sx * math.cos(rotation), -sy * math.sin(rotation + shear), 0],
                [sx * math.sin(rotation),  sy * math.cos(rotation + shear), 0],
                [                      0,                                0, 1]
            ])
            self.params[0:2, 2] = translation
        else:
            # default to an identity transform
            self.params = np.eye(3)

    @property
    def scale(self):
        sx = math.sqrt(self.params[0, 0] ** 2 + self.params[1, 0] ** 2)
        sy = math.sqrt(self.params[0, 1] ** 2 + self.params[1, 1] ** 2)
        return sx, sy

    @property
    def rotation(self):
        return math.atan2(self.params[1, 0], self.params[0, 0])

    @property
    def shear(self):
        beta = math.atan2(- self.params[0, 1], self.params[1, 1])
        return beta - self.rotation

    @property
    def translation(self):
        return self.params[0:2, 2]


class PiecewiseAffineTransform(GeometricTransform):

    """2D piecewise affine transformation.

    Control points are used to define the mapping. The transform is based on
    a Delaunay triangulation of the points to form a mesh. Each triangle is
    used to find a local affine transform.

    Attributes
    ----------
    affines : list of AffineTransform objects
        Affine transformations for each triangle in the mesh.
    inverse_affines : list of AffineTransform objects
        Inverse affine transformations for each triangle in the mesh.

    """

    def __init__(self):
        self._tesselation = None
        self._inverse_tesselation = None
        self.affines = None
        self.inverse_affines = None

    def estimate(self, src, dst):
        """Set the control points with which to perform the piecewise mapping.

        Number of source and destination coordinates must match.

        Parameters
        ----------
        src : (N, 2) array
            Source coordinates.
        dst : (N, 2) array
            Destination coordinates.

        """

        # forward piecewise affine
        # triangulate input positions into mesh
        self._tesselation = spatial.Delaunay(src)
        # find affine mapping from source positions to destination
        self.affines = []
        for tri in self._tesselation.vertices:
            affine = AffineTransform()
            affine.estimate(src[tri, :], dst[tri, :])
            self.affines.append(affine)

        # inverse piecewise affine
        # triangulate input positions into mesh
        self._inverse_tesselation = spatial.Delaunay(dst)
        # find affine mapping from source positions to destination
        self.inverse_affines = []
        for tri in self._inverse_tesselation.vertices:
            affine = AffineTransform()
            affine.estimate(dst[tri, :], src[tri, :])
            self.inverse_affines.append(affine)

    def __call__(self, coords):
        """Apply forward transformation.

        Coordinates outside of the mesh will be set to `- 1`.

        Parameters
        ----------
        coords : (N, 2) array
            Source coordinates.

        Returns
        -------
        coords : (N, 2) array
            Transformed coordinates.

        """

        out = np.empty_like(coords, np.double)

        # determine triangle index for each coordinate
        simplex = self._tesselation.find_simplex(coords)

        # coordinates outside of mesh
        out[simplex == -1, :] = -1

        for index in range(len(self._tesselation.vertices)):
            # affine transform for triangle
            affine = self.affines[index]
            # all coordinates within triangle
            index_mask = simplex == index

            out[index_mask, :] = affine(coords[index_mask, :])

        return out

    def inverse(self, coords):
        """Apply inverse transformation.

        Coordinates outside of the mesh will be set to `- 1`.

        Parameters
        ----------
        coords : (N, 2) array
            Source coordinates.

        Returns
        -------
        coords : (N, 2) array
            Transformed coordinates.

        """

        out = np.empty_like(coords, np.double)

        # determine triangle index for each coordinate
        simplex = self._inverse_tesselation.find_simplex(coords)

        # coordinates outside of mesh
        out[simplex == -1, :] = -1

        for index in range(len(self._inverse_tesselation.vertices)):
            # affine transform for triangle
            affine = self.inverse_affines[index]
            # all coordinates within triangle
            index_mask = simplex == index

            out[index_mask, :] = affine(coords[index_mask, :])

        return out


class SimilarityTransform(ProjectiveTransform):
    """2D similarity transformation of the form::

        X = a0 * x - b0 * y + a1 =
          = m * x * cos(rotation) - m * y * sin(rotation) + a1

        Y = b0 * x + a0 * y + b1 =
          = m * x * sin(rotation) + m * y * cos(rotation) + b1

    where ``m`` is a zoom factor and the homogeneous transformation matrix is::

        [[a0  b0  a1]
         [b0  a0  b1]
         [0   0    1]]

    Parameters
    ----------
    matrix : (3, 3) array, optional
        Homogeneous transformation matrix.
    scale : float, optional
        Scale factor.
    rotation : float, optional
        Rotation angle in counter-clockwise direction as radians.
    translation : (tx, ty) as array, list or tuple, optional
        x, y translation parameters.

    Attributes
    ----------
    params : (3, 3) array
        Homogeneous transformation matrix.

    """

    def __init__(self, matrix=None, scale=None, rotation=None,
                 translation=None):
        params = any(param is not None
                     for param in (scale, rotation, translation))

        if params and matrix is not None:
            raise ValueError("You cannot specify the transformation matrix and"
                             " the implicit parameters at the same time.")
        elif matrix is not None:
            if matrix.shape != (3, 3):
                raise ValueError("Invalid shape of transformation matrix.")
            self.params = matrix
        elif params:
            if scale is None:
                scale = 1
            if rotation is None:
                rotation = 0
            if translation is None:
                translation = (0, 0)

            self.params = np.array([
                [math.cos(rotation), - math.sin(rotation), 0],
                [math.sin(rotation),   math.cos(rotation), 0],
                [                 0,                    0, 1]
            ])
            self.params[0:2, 0:2] *= scale
            self.params[0:2, 2] = translation
        else:
            # default to an identity transform
            self.params = np.eye(3)

    def estimate(self, src, dst):
        """Set the transformation matrix with the explicit parameters.

        You can determine the over-, well- and under-determined parameters
        with the total least-squares method.

        Number of source and destination coordinates must match.

        The transformation is defined as::

            X = a0 * x - b0 * y + a1
            Y = b0 * x + a0 * y + b1

        These equations can be transformed to the following form::

            0 = a0 * x - b0 * y + a1 - X
            0 = b0 * x + a0 * y + b1 - Y

        which exist for each set of corresponding points, so we have a set of
        N * 2 equations. The coefficients appear linearly so we can write
        A x = 0, where::

            A   = [[x 1 -y 0 -X]
                   [y 0  x 1 -Y]
                    ...
                    ...
                  ]
            x.T = [a0 a1 b0 b1 c3]

        In case of total least-squares the solution of this homogeneous system
        of equations is the right singular vector of A which corresponds to the
        smallest singular value normed by the coefficient c3.

        Parameters
        ----------
        src : (N, 2) array
            Source coordinates.
        dst : (N, 2) array
            Destination coordinates.

        """
        xs = src[:, 0]
        ys = src[:, 1]
        xd = dst[:, 0]
        yd = dst[:, 1]
        rows = src.shape[0]

        # params: a0, a1, b0, b1
        A = np.zeros((rows * 2, 5))
        A[:rows, 0] = xs
        A[:rows, 2] = - ys
        A[:rows, 1] = 1
        A[rows:, 2] = xs
        A[rows:, 0] = ys
        A[rows:, 3] = 1
        A[:rows, 4] = xd
        A[rows:, 4] = yd

        _, _, V = np.linalg.svd(A)

        # solution is right singular vector that corresponds to smallest
        # singular value
        a0, a1, b0, b1 = - V[-1, :-1] / V[-1, -1]

        self.params = np.array([[a0, -b0, a1],
                                [b0,  a0, b1],
                                [ 0,   0,  1]])

    @property
    def scale(self):
        if abs(math.cos(self.rotation)) < np.spacing(1):
            # sin(self.rotation) == 1
            scale = self.params[1, 0]
        else:
            scale = self.params[0, 0] / math.cos(self.rotation)
        return scale

    @property
    def rotation(self):
        return math.atan2(self.params[1, 0], self.params[1, 1])

    @property
    def translation(self):
        return self.params[0:2, 2]


class PolynomialTransform(GeometricTransform):
    """2D transformation of the form::

        X = sum[j=0:order]( sum[i=0:j]( a_ji * x**(j - i) * y**i ))
        Y = sum[j=0:order]( sum[i=0:j]( b_ji * x**(j - i) * y**i ))

    Parameters
    ----------
    params : (2, N) array, optional
        Polynomial coefficients where `N * 2 = (order + 1) * (order + 2)`. So,
        a_ji is defined in `params[0, :]` and b_ji in `params[1, :]`.

    Attributes
    ----------
    params : (2, N) array
        Polynomial coefficients where `N * 2 = (order + 1) * (order + 2)`. So,
        a_ji is defined in `params[0, :]` and b_ji in `params[1, :]`.

    """

    def __init__(self, params=None):
        if params is None:
            # default to transformation which preserves original coordinates
            params = np.array([[0, 1, 0], [0, 0, 1]])
        if params.shape[0] != 2:
            raise ValueError("invalid shape of transformation parameters")
        self.params = params

    @property
    def _params(self):
        warnings.warn('`_params` attribute is deprecated, '
                      'use `params` instead.')
        return self.params

    def estimate(self, src, dst, order=2):
        """Set the transformation matrix with the explicit transformation
        parameters.

        You can determine the over-, well- and under-determined parameters
        with the total least-squares method.

        Number of source and destination coordinates must match.

        The transformation is defined as::

            X = sum[j=0:order]( sum[i=0:j]( a_ji * x**(j - i) * y**i ))
            Y = sum[j=0:order]( sum[i=0:j]( b_ji * x**(j - i) * y**i ))

        These equations can be transformed to the following form::

            0 = sum[j=0:order]( sum[i=0:j]( a_ji * x**(j - i) * y**i )) - X
            0 = sum[j=0:order]( sum[i=0:j]( b_ji * x**(j - i) * y**i )) - Y

        which exist for each set of corresponding points, so we have a set of
        N * 2 equations. The coefficients appear linearly so we can write
        A x = 0, where::

            A   = [[1 x y x**2 x*y y**2 ... 0 ...             0 -X]
                   [0 ...                 0 1 x y x**2 x*y y**2 -Y]
                    ...
                    ...
                  ]
            x.T = [a00 a10 a11 a20 a21 a22 ... ann
                   b00 b10 b11 b20 b21 b22 ... bnn c3]

        In case of total least-squares the solution of this homogeneous system
        of equations is the right singular vector of A which corresponds to the
        smallest singular value normed by the coefficient c3.

        Parameters
        ----------
        src : (N, 2) array
            Source coordinates.
        dst : (N, 2) array
            Destination coordinates.
        order : int, optional
            Polynomial order (number of coefficients is order + 1).

        """
        xs = src[:, 0]
        ys = src[:, 1]
        xd = dst[:, 0]
        yd = dst[:, 1]
        rows = src.shape[0]

        # number of unknown polynomial coefficients
        order = safe_as_int(order)
        u = (order + 1) * (order + 2)

        A = np.zeros((rows * 2, u + 1))
        pidx = 0
        for j in range(order + 1):
            for i in range(j + 1):
                A[:rows, pidx] = xs ** (j - i) * ys ** i
                A[rows:, pidx + u // 2] = xs ** (j - i) * ys ** i
                pidx += 1

        A[:rows, -1] = xd
        A[rows:, -1] = yd

        _, _, V = np.linalg.svd(A)

        # solution is right singular vector that corresponds to smallest
        # singular value
        params = - V[-1, :-1] / V[-1, -1]

        self.params = params.reshape((2, u // 2))

    def __call__(self, coords):
        """Apply forward transformation.

        Parameters
        ----------
        coords : (N, 2) array
            source coordinates

        Returns
        -------
        coords : (N, 2) array
            Transformed coordinates.

        """
        x = coords[:, 0]
        y = coords[:, 1]
        u = len(self.params.ravel())
        # number of coefficients -> u = (order + 1) * (order + 2)
        order = int((- 3 + math.sqrt(9 - 4 * (2 - u))) / 2)
        dst = np.zeros(coords.shape)

        pidx = 0
        for j in range(order + 1):
            for i in range(j + 1):
                dst[:, 0] += self.params[0, pidx] * x ** (j - i) * y ** i
                dst[:, 1] += self.params[1, pidx] * x ** (j - i) * y ** i
                pidx += 1

        return dst

    def inverse(self, coords):
        raise Exception(
            'There is no explicit way to do the inverse polynomial '
            'transformation. Instead, estimate the inverse transformation '
            'parameters by exchanging source and destination coordinates,'
            'then apply the forward transformation.')


TRANSFORMS = {
    'similarity': SimilarityTransform,
    'affine': AffineTransform,
    'piecewise-affine': PiecewiseAffineTransform,
    'projective': ProjectiveTransform,
    'polynomial': PolynomialTransform,
}
HOMOGRAPHY_TRANSFORMS = (
    SimilarityTransform,
    AffineTransform,
    ProjectiveTransform
)


def estimate_transform(ttype, src, dst, **kwargs):
    """Estimate 2D geometric transformation parameters.

    You can determine the over-, well- and under-determined parameters
    with the total least-squares method.

    Number of source and destination coordinates must match.

    Parameters
    ----------
    ttype : {'similarity', 'affine', 'piecewise-affine', 'projective', \
             'polynomial'}
        Type of transform.
    kwargs : array or int
        Function parameters (src, dst, n, angle)::

            NAME / TTYPE        FUNCTION PARAMETERS
            'similarity'        `src, `dst`
            'affine'            `src, `dst`
            'piecewise-affine'  `src, `dst`
            'projective'        `src, `dst`
            'polynomial'        `src, `dst`, `order` (polynomial order,
                                                      default order is 2)

        Also see examples below.

    Returns
    -------
    tform : :class:`GeometricTransform`
        Transform object containing the transformation parameters and providing
        access to forward and inverse transformation functions.

    Examples
    --------
    >>> import numpy as np
    >>> from skimage import transform as tf

    >>> # estimate transformation parameters
    >>> src = np.array([0, 0, 10, 10]).reshape((2, 2))
    >>> dst = np.array([12, 14, 1, -20]).reshape((2, 2))

    >>> tform = tf.estimate_transform('similarity', src, dst)

    >>> np.allclose(tform.inverse(tform(src)), src)
    True

    >>> # warp image using the estimated transformation
    >>> from skimage import data
    >>> image = data.camera()

    >>> warp(image, inverse_map=tform.inverse) # doctest: +SKIP

    >>> # create transformation with explicit parameters
    >>> tform2 = tf.SimilarityTransform(scale=1.1, rotation=1,
    ...     translation=(10, 20))

    >>> # unite transformations, applied in order from left to right
    >>> tform3 = tform + tform2
    >>> np.allclose(tform3(src), tform2(tform(src)))
    True

    """
    ttype = ttype.lower()
    if ttype not in TRANSFORMS:
        raise ValueError('the transformation type \'%s\' is not'
                         'implemented' % ttype)

    tform = TRANSFORMS[ttype]()
    tform.estimate(src, dst, **kwargs)

    return tform


def matrix_transform(coords, matrix):
    """Apply 2D matrix transform.

    Parameters
    ----------
    coords : (N, 2) array
        x, y coordinates to transform
    matrix : (3, 3) array
        Homogeneous transformation matrix.

    Returns
    -------
    coords : (N, 2) array
        Transformed coordinates.

    """
    return ProjectiveTransform(matrix)(coords)


def _stackcopy(a, b):
    """Copy b into each color layer of a, such that::

      a[:,:,0] = a[:,:,1] = ... = b

    Parameters
    ----------
    a : (M, N) or (M, N, P) ndarray
        Target array.
    b : (M, N)
        Source array.

    Notes
    -----
    Color images are stored as an ``(M, N, 3)`` or ``(M, N, 4)`` arrays.

    """
    if a.ndim == 3:
        a[:] = b[:, :, np.newaxis]
    else:
        a[:] = b


def warp_coords(coord_map, shape, dtype=np.float64):
    """Build the source coordinates for the output pixels of an image warp.

    Parameters
    ----------
    coord_map : callable like GeometricTransform.inverse
        Return input coordinates for given output coordinates.
        Coordinates are in the shape (P, 2), where P is the number
        of coordinates and each element is a ``(x, y)`` pair.
    shape : tuple
        Shape of output image ``(rows, cols[, bands])``.
    dtype : np.dtype or string
        dtype for return value (sane choices: float32 or float64).

    Returns
    -------
    coords : (ndim, rows, cols[, bands]) array of dtype `dtype`
            Coordinates for `scipy.ndimage.map_coordinates`, that will yield
            an image of shape (orows, ocols, bands) by drawing from source
            points according to the `coord_transform_fn`.

    Notes
    -----
    This is a lower-level routine that produces the source coordinates used by
    `warp()`.

    It is provided separately from `warp` to give additional flexibility to
    users who would like, for example, to re-use a particular coordinate
    mapping, to use specific dtypes at various points along the the
    image-warping process, or to implement different post-processing logic
    than `warp` performs after the call to `ndimage.map_coordinates`.


    Examples
    --------
    Produce a coordinate map that Shifts an image up and to the right:

    >>> from skimage import data
    >>> from scipy.ndimage import map_coordinates
    >>>
    >>> def shift_up10_left20(xy):
    ...     return xy - np.array([-20, 10])[None, :]
    >>>
    >>> image = data.lena().astype(np.float32)
    >>> coords = warp_coords(shift_up10_left20, image.shape)
    >>> warped_image = map_coordinates(image, coords)

    """
    shape = safe_as_int(shape)
    rows, cols = shape[0], shape[1]
    coords_shape = [len(shape), rows, cols]
    if len(shape) == 3:
        coords_shape.append(shape[2])
    coords = np.empty(coords_shape, dtype=dtype)

    # Reshape grid coordinates into a (P, 2) array of (x, y) pairs
    tf_coords = np.indices((cols, rows), dtype=dtype).reshape(2, -1).T

    # Map each (x, y) pair to the source image according to
    # the user-provided mapping
    tf_coords = coord_map(tf_coords)

    # Reshape back to a (2, M, N) coordinate grid
    tf_coords = tf_coords.T.reshape((-1, cols, rows)).swapaxes(1, 2)

    # Place the y-coordinate mapping
    _stackcopy(coords[1, ...], tf_coords[0, ...])

    # Place the x-coordinate mapping
    _stackcopy(coords[0, ...], tf_coords[1, ...])

    if len(shape) == 3:
        coords[2, ...] = range(shape[2])

    return coords


def warp(image, inverse_map=None, map_args={}, output_shape=None, order=1,
         mode='constant', cval=0., reverse_map=None):
    """Warp an image according to a given coordinate transformation.

    Parameters
    ----------
    image : 2-D or 3-D array
        Input image.
    inverse_map : transformation object, callable ``xy = f(xy, **kwargs)``, (3, 3) array
        Inverse coordinate map. A function that transforms a (N, 2) array of
        ``(x, y)`` coordinates in the *output image* into their corresponding
        coordinates in the *source image* (e.g. a transformation object or its
        inverse). See example section for usage.
    map_args : dict, optional
        Keyword arguments passed to `inverse_map`.
    output_shape : tuple (rows, cols), optional
        Shape of the output image generated. By default the shape of the input
        image is preserved.  Note that, even for multi-band images, only rows
        and columns need to be specified.
    order : int, optional
        The order of interpolation. The order has to be in the range 0-5:
        * 0: Nearest-neighbor
        * 1: Bi-linear (default)
        * 2: Bi-quadratic
        * 3: Bi-cubic
        * 4: Bi-quartic
        * 5: Bi-quintic
    mode : string, optional
        Points outside the boundaries of the input are filled according
        to the given mode ('constant', 'nearest', 'reflect' or 'wrap').
    cval : float, optional
        Used in conjunction with mode 'constant', the value outside
        the image boundaries.

    Notes
    -----
    In case of a `SimilarityTransform`, `AffineTransform` and
    `ProjectiveTransform` and `order` in [0, 3] this function uses the
    underlying transformation matrix to warp the image with a much faster
    routine.

    Examples
    --------
    >>> from skimage.transform import warp
    >>> from skimage import data
    >>> image = data.camera()

    The following image warps are all equal but differ substantially in
    execution time. The image is shifted to the bottom.

    Use a geometric transform to warp an image (fast):

    >>> from skimage.transform import SimilarityTransform
    >>> tform = SimilarityTransform(translation=(0, -10))
    >>> warped = warp(image, tform)

    Use a callable (slow):

    >>> def shift_down(xy):
    ...     xy[:, 1] -= 10
    ...     return xy
    >>> warped = warp(image, shift_down)

    Use a transformation matrix to warp an image (fast):

    >>> matrix = np.array([[1, 0, 0], [0, 1, -10], [0, 0, 1]])
    >>> warped = warp(image, matrix)
    >>> from skimage.transform import ProjectiveTransform
    >>> warped = warp(image, ProjectiveTransform(matrix=matrix))

    You can also use the inverse of a geometric transformation (fast):

    >>> warped = warp(image, tform.inverse)

    """
    # Backward API compatibility
    if reverse_map is not None:
        warnings.warn('`reverse_map` parameter is deprecated and replaced by '
                      'the `inverse_map` parameter.')
        inverse_map = reverse_map

    if image.ndim < 2 or image.ndim > 3:
        raise ValueError("Input must have 2 or 3 dimensions.")

    orig_ndim = image.ndim
    image = np.atleast_3d(img_as_float(image))
    ishape = np.array(image.shape)
    bands = ishape[2]

    if output_shape is None:
        output_shape = ishape
    else:
        output_shape = safe_as_int(output_shape)


    out = None

    # use fast Cython version for specific interpolation orders and input
    if order in range(4) and not map_args:

        matrix = None

        # inverse_map is a transformation matrix as numpy array
        if isinstance(inverse_map, np.ndarray) and inverse_map.shape == (3, 3):
            matrix = inverse_map

        # inverse_map is a homography
        elif isinstance(inverse_map, HOMOGRAPHY_TRANSFORMS):
<<<<<<< HEAD
            matrix = inverse_map._matrix
=======
            matrix = inverse_map.params
>>>>>>> c5919ae4

        # inverse_map is the inverse of a homography
        elif (hasattr(inverse_map, '__name__')
              and inverse_map.__name__ == 'inverse'
<<<<<<< HEAD
              and isinstance(get_bound_method_class(inverse_map),
                             HOMOGRAPHY_TRANSFORMS)):
            matrix = np.linalg.inv(six.get_method_self(inverse_map)._matrix)
=======
              and get_bound_method_class(inverse_map) \
                  in HOMOGRAPHY_TRANSFORMS):
            matrix = np.linalg.inv(six.get_method_self(inverse_map).params)
>>>>>>> c5919ae4

        if matrix is not None:
            matrix = matrix.astype(np.double)
            # transform all bands
            dims = []
            for dim in range(image.shape[2]):
                dims.append(_warp_fast(image[..., dim], matrix,
                                       output_shape=output_shape,
                                       order=order, mode=mode, cval=cval))
            out = np.dstack(dims)
            if orig_ndim == 2:
                out = out[..., 0]

    if out is None:  # use ndimage.map_coordinates
        rows, cols = output_shape[:2]

        # inverse_map is a transformation matrix as numpy array
        if isinstance(inverse_map, np.ndarray) and inverse_map.shape == (3, 3):
            inverse_map = ProjectiveTransform(matrix=inverse_map)

        def coord_map(*args):
            return inverse_map(*args, **map_args)

        coords = warp_coords(coord_map, (rows, cols, bands))

        # Pre-filtering not necessary for order 0, 1 interpolation
        prefilter = order > 1
        out = ndimage.map_coordinates(image, coords, prefilter=prefilter,
                                      mode=mode, order=order, cval=cval)

    # The spline filters sometimes return results outside [0, 1],
    # so clip to ensure valid data
    clipped = np.clip(out, 0, 1)

    if mode == 'constant' and not (0 <= cval <= 1):
        clipped[out == cval] = cval

    out = clipped

    if out.ndim == 3 and orig_ndim == 2:
        # remove singleton dimension introduced by atleast_3d
        return out[..., 0]
    else:
        return out<|MERGE_RESOLUTION|>--- conflicted
+++ resolved
@@ -1096,24 +1096,14 @@
 
         # inverse_map is a homography
         elif isinstance(inverse_map, HOMOGRAPHY_TRANSFORMS):
-<<<<<<< HEAD
-            matrix = inverse_map._matrix
-=======
             matrix = inverse_map.params
->>>>>>> c5919ae4
 
         # inverse_map is the inverse of a homography
         elif (hasattr(inverse_map, '__name__')
               and inverse_map.__name__ == 'inverse'
-<<<<<<< HEAD
-              and isinstance(get_bound_method_class(inverse_map),
-                             HOMOGRAPHY_TRANSFORMS)):
-            matrix = np.linalg.inv(six.get_method_self(inverse_map)._matrix)
-=======
               and get_bound_method_class(inverse_map) \
                   in HOMOGRAPHY_TRANSFORMS):
             matrix = np.linalg.inv(six.get_method_self(inverse_map).params)
->>>>>>> c5919ae4
 
         if matrix is not None:
             matrix = matrix.astype(np.double)
