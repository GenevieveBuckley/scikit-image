#! /usr/bin/env python

descr = """Image Processing SciKit

Image processing algorithms for SciPy, including IO, morphology, filtering,
warping, color manipulation, object detection, etc.

Please refer to the online documentation at
http://scikit-image.org/
"""

DISTNAME            = 'scikit-image'
DESCRIPTION         = 'Image processing routines for SciPy'
LONG_DESCRIPTION    = descr
MAINTAINER          = 'Stefan van der Walt'
MAINTAINER_EMAIL    = 'stefan@sun.ac.za'
URL                 = 'http://scikit-image.org'
LICENSE             = 'Modified BSD'
DOWNLOAD_URL        = 'http://github.com/scikit-image/scikit-image'
<<<<<<< HEAD
VERSION             = '0.8.1'
=======
VERSION             = '0.9.3'
>>>>>>> af166542
PYTHON_VERSION      = (2, 5)
DEPENDENCIES        = {
                        'numpy': (1, 6),
                        'Cython': (0, 17),
                      }


import os
import sys
import re
import setuptools
from numpy.distutils.core import setup
from distutils.command.build_py import build_py


def configuration(parent_package='', top_path=None):
    if os.path.exists('MANIFEST'): os.remove('MANIFEST')

    from numpy.distutils.misc_util import Configuration
    config = Configuration(None, parent_package, top_path)

    config.set_options(
            ignore_setup_xxx_py=True,
            assume_default_configuration=True,
            delegate_options_to_subpackages=True,
            quiet=True)

    config.add_subpackage('skimage')
    config.add_data_dir('skimage/data')

    return config


def write_version_py(filename='skimage/version.py'):
    template = """# THIS FILE IS GENERATED FROM THE SKIMAGE SETUP.PY
version='%s'
"""

    vfile = open(os.path.join(os.path.dirname(__file__),
                              filename), 'w')

    try:
        vfile.write(template % VERSION)
    finally:
        vfile.close()


def get_package_version(package):
    version = []
    for version_attr in ('version', 'VERSION', '__version__'):
        if hasattr(package, version_attr) \
                and isinstance(getattr(package, version_attr), str):
            version_info = getattr(package, version_attr, '')
            for part in re.split('\D+', version_info):
                try:
                    version.append(int(part))
                except ValueError:
                    pass
    return tuple(version)


def check_requirements():
    if sys.version_info < PYTHON_VERSION:
        raise SystemExit('You need Python version %d.%d or later.' \
                         % PYTHON_VERSION)

    for package_name, min_version in DEPENDENCIES.items():
        dep_error = False
        try:
            package = __import__(package_name)
        except ImportError:
            dep_error = True
        else:
            package_version = get_package_version(package)
            if min_version > package_version:
                dep_error = True

        if dep_error:
            raise ImportError('You need `%s` version %d.%d or later.' \
                              % ((package_name, ) + min_version))


if __name__ == "__main__":

    check_requirements()

    write_version_py()

    setup(
        name=DISTNAME,
        description=DESCRIPTION,
        long_description=LONG_DESCRIPTION,
        maintainer=MAINTAINER,
        maintainer_email=MAINTAINER_EMAIL,
        url=URL,
        license=LICENSE,
        download_url=DOWNLOAD_URL,
        version=VERSION,

        classifiers=[
            'Development Status :: 4 - Beta',
            'Environment :: Console',
            'Intended Audience :: Developers',
            'Intended Audience :: Science/Research',
            'License :: OSI Approved :: BSD License',
            'Programming Language :: C',
            'Programming Language :: Python',
            'Programming Language :: Python :: 3',
            'Topic :: Scientific/Engineering',
            'Operating System :: Microsoft :: Windows',
            'Operating System :: POSIX',
            'Operating System :: Unix',
            'Operating System :: MacOS',
        ],

        configuration=configuration,

        packages=setuptools.find_packages(exclude=['doc']),
        include_package_data=True,
        zip_safe=False, # the package can run out of an .egg file

        entry_points={
            'console_scripts': ['skivi = skimage.scripts.skivi:main'],
        },

        cmdclass={'build_py': build_py},
    )<|MERGE_RESOLUTION|>--- conflicted
+++ resolved
@@ -17,11 +17,7 @@
 URL                 = 'http://scikit-image.org'
 LICENSE             = 'Modified BSD'
 DOWNLOAD_URL        = 'http://github.com/scikit-image/scikit-image'
-<<<<<<< HEAD
-VERSION             = '0.8.1'
-=======
 VERSION             = '0.9.3'
->>>>>>> af166542
 PYTHON_VERSION      = (2, 5)
 DEPENDENCIES        = {
                         'numpy': (1, 6),
