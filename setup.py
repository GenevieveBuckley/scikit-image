#! /usr/bin/env python

descr = """Image Processing SciKit

Image processing algorithms for SciPy, including IO, morphology, filtering,
warping, color manipulation, object detection, etc.

Please refer to the online documentation at
http://scikit-image.org/
"""

DISTNAME            = 'scikit-image'
DESCRIPTION         = 'Image processing routines for SciPy'
LONG_DESCRIPTION    = descr
MAINTAINER          = 'Stefan van der Walt'
MAINTAINER_EMAIL    = 'stefan@sun.ac.za'
URL                 = 'http://scikit-image.org'
LICENSE             = 'Modified BSD'
DOWNLOAD_URL        = 'http://github.com/scikit-image/scikit-image'
<<<<<<< HEAD
VERSION             = '0.7.2'
=======
VERSION             = '0.8.0'
>>>>>>> 5755ccb6
PYTHON_VERSION      = (2, 5)
DEPENDENCIES        = {
                        'numpy': (1, 6),
                        'Cython': (0, 15),
                      }


import os
import sys
import re
import setuptools
from numpy.distutils.core import setup
try:
    from distutils.command.build_py import build_py_2to3 as build_py
except ImportError:
    from distutils.command.build_py import build_py


def configuration(parent_package='', top_path=None):
    if os.path.exists('MANIFEST'): os.remove('MANIFEST')

    from numpy.distutils.misc_util import Configuration
    config = Configuration(None, parent_package, top_path)

    config.set_options(
            ignore_setup_xxx_py=True,
            assume_default_configuration=True,
            delegate_options_to_subpackages=True,
            quiet=True)

    config.add_subpackage('skimage')
    config.add_data_dir('skimage/data')

    return config


def write_version_py(filename='skimage/version.py'):
    template = """# THIS FILE IS GENERATED FROM THE SKIMAGE SETUP.PY
version='%s'
"""

    vfile = open(os.path.join(os.path.dirname(__file__),
                              filename), 'w')

    try:
        vfile.write(template % VERSION)
    finally:
        vfile.close()


def get_package_version(package):
    version = []
    for version_attr in ('version', 'VERSION', '__version__'):
        if hasattr(package, version_attr) \
                and isinstance(getattr(package, version_attr), str):
            version_info = getattr(package, version_attr, '')
            for part in re.split('\D+', version_info):
                try:
                    version.append(int(part))
                except ValueError:
                    pass
    return tuple(version)


def check_requirements():
    if sys.version_info < PYTHON_VERSION:
        raise SystemExit('You need Python version %d.%d or later.' \
                         % PYTHON_VERSION)

    for package_name, min_version in DEPENDENCIES.items():
        dep_error = False
        try:
            package = __import__(package_name)
        except ImportError:
            dep_error = True
        else:
            package_version = get_package_version(package)
            if min_version > package_version:
                dep_error = True

        if dep_error:
            raise ImportError('You need `%s` version %d.%d or later.' \
                              % ((package_name, ) + min_version))


if __name__ == "__main__":

    check_requirements()

    write_version_py()

    setup(
        name=DISTNAME,
        description=DESCRIPTION,
        long_description=LONG_DESCRIPTION,
        maintainer=MAINTAINER,
        maintainer_email=MAINTAINER_EMAIL,
        url=URL,
        license=LICENSE,
        download_url=DOWNLOAD_URL,
        version=VERSION,

        classifiers=[
            'Development Status :: 4 - Beta',
            'Environment :: Console',
            'Intended Audience :: Developers',
            'Intended Audience :: Science/Research',
            'License :: OSI Approved :: BSD License',
            'Programming Language :: C',
            'Programming Language :: Python',
            'Programming Language :: Python :: 3',
            'Topic :: Scientific/Engineering',
            'Operating System :: Microsoft :: Windows',
            'Operating System :: POSIX',
            'Operating System :: Unix',
            'Operating System :: MacOS',
        ],

        configuration=configuration,

        packages=setuptools.find_packages(exclude=['doc']),
        include_package_data=True,
        zip_safe=False, # the package can run out of an .egg file

        entry_points={
            'console_scripts': ['skivi = skimage.scripts.skivi:main'],
        },

        cmdclass={'build_py': build_py},
    )<|MERGE_RESOLUTION|>--- conflicted
+++ resolved
@@ -17,11 +17,7 @@
 URL                 = 'http://scikit-image.org'
 LICENSE             = 'Modified BSD'
 DOWNLOAD_URL        = 'http://github.com/scikit-image/scikit-image'
-<<<<<<< HEAD
-VERSION             = '0.7.2'
-=======
 VERSION             = '0.8.0'
->>>>>>> 5755ccb6
 PYTHON_VERSION      = (2, 5)
 DEPENDENCIES        = {
                         'numpy': (1, 6),
